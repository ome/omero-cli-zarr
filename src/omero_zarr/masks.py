import argparse
import re
import time
from collections import defaultdict
from fileinput import input
from typing import Dict, List, Optional, Set, Tuple

import numpy as np
import omero.clients  # noqa
from ome_zarr.conversions import int_to_rgba_255
from ome_zarr.data import write_multiscale
from ome_zarr.io import parse_url
from ome_zarr.reader import Multiscales, Node
from ome_zarr.scale import Scaler
from ome_zarr.types import JSONDict
from omero.model import MaskI, PolygonI
from omero.rtypes import unwrap
from skimage.draw import polygon as sk_polygon
from zarr.convenience import open as zarr_open

from .util import print_status

# Mapping of dimension names to axes in the Zarr
DIMENSION_ORDER: Dict[str, int] = {
    "T": 0,
    "C": 1,
    "Z": 2,
    "Y": 3,
    "X": 4,
}

MASK_DTYPE_SIZE: Dict[int, np.dtype] = {
    1: np.bool,
    8: np.int8,
    16: np.int16,
    32: np.int32,
    64: np.int64,
}

OME_MODEL_POINT_LIST_RE = re.compile(r"([\d.]+),([\d.]+)")

SHAPE_TYPES = {"Mask": MaskI, "Polygon": PolygonI}


def plate_shapes_to_zarr(
    plate: omero.gateway.PlateWrapper, shape_types: List[str], args: argparse.Namespace
) -> None:
    """
    Export shapes of type "Mask" or "Polygon" on a Plate to OME-Zarr labels

    @param shape_types      e.g. ["Mask", "Polygon"]
    """

    gs = plate.getGridSize()
    n_rows = gs["rows"]
    n_cols = gs["columns"]
    n_fields = plate.getNumberOfFields()
    total = n_rows * n_cols * (n_fields[1] - n_fields[0] + 1)

    dtype = MASK_DTYPE_SIZE[int(args.label_bits)]
    saver = MaskSaver(
        plate, None, dtype, args.label_path, args.style, args.source_image
    )

    count = 0
    t0 = time.time()
    for well in plate.listChildren():
        row = plate.getRowLabels()[well.row]
        col = plate.getColumnLabels()[well.column]
        for field in range(n_fields[0], n_fields[1] + 1):
            ws = well.getWellSample(field)
            field_name = "%d" % field
            count += 1
            if ws and ws.getImage():
                img = ws.getImage()
                plate_path = f"{row}/{col}/{field_name}"
                saver.set_image(img, plate_path)
                masks = get_shapes(img, shape_types)
                if masks:
                    if args.label_map:
                        label_map = get_label_map(masks, args.label_map)
                        for name, values in label_map.items():
                            print(f"Label map: {name} (count: {len(values)})")
                            saver.save(values, name)
                    else:
                        saver.save(list(masks.values()), args.label_name)
                print_status(int(t0), int(time.time()), count, total)


def get_label_map(masks: Dict, label_map_arg: str) -> Dict:
    label_map = defaultdict(list)
    roi_map = {}
    for (roi_id, roi) in masks.items():
        roi_map[roi_id] = roi

    try:
        for line in input(label_map_arg):
            line = line.strip()
            sid, name, roi = line.split(",")
            label_map[name].append(roi_map[int(roi)])
    except Exception as e:
        print(f"Error parsing {label_map_arg}: {e}")
    return label_map


def get_shapes(image: omero.gateway.ImageWrapper, shape_types: List[str]) -> Dict:

    shape_classes = []
    for klass in shape_types:
        if klass in SHAPE_TYPES:
            shape_classes.append(SHAPE_TYPES[klass])

    conn = image._conn
    roi_service = conn.getRoiService()
    result = roi_service.findByImage(image.id, None, {"omero.group": "-1"})

    masks = {}
    shape_count = 0
    for roi in result.rois:
        mask_shapes = []
        for s in roi.copyShapes():
            if isinstance(s, tuple(shape_classes)):
                mask_shapes.append(s)

        if len(mask_shapes) > 0:
            masks[roi.id.val] = mask_shapes
            shape_count += len(mask_shapes)

    print(f"Found {shape_count} mask shapes in {len(masks)} ROIs")
    return masks


def image_shapes_to_zarr(
    image: omero.gateway.ImageWrapper, shape_types: List[str], args: argparse.Namespace
) -> None:
    """
    Export shapes of type "Mask" or "Polygon" on an Image to OME-Zarr labels

    @param shape_types      e.g. ["Mask", "Polygon"]
    """

    masks = get_shapes(image, shape_types)

    dtype = MASK_DTYPE_SIZE[int(args.label_bits)]

    if args.style == "labeled" and args.label_bits == "1":
        print("Boolean type makes no sense for labeled. Using 64")
        dtype = MASK_DTYPE_SIZE[64]

    if masks:
        saver = MaskSaver(
            None, image, dtype, args.label_path, args.style, args.source_image
        )

        if args.style == "split":
            for (roi_id, roi) in masks.items():
                saver.save([roi], str(roi_id))
        else:
            if args.label_map:
                label_map = get_label_map(masks, args.label_map)
                for name, values in label_map.items():
                    print(f"Label map: {name} (count: {len(values)})")
                    saver.save(values, name)
            else:
                saver.save(list(masks.values()), args.label_name)
    else:
        print("No masks found on Image")


class MaskSaver:
    """
    Action class containing the parameters needed for mapping from
    masks to zarr groups/arrays.
    """

    def __init__(
        self,
        plate: Optional[omero.gateway.PlateWrapper],
        image: Optional[omero.gateway.ImageWrapper],
        dtype: np.dtype,
        path: str = "labels",
        style: str = "labeled",
        source: str = "..",
    ) -> None:
        self.dtype = dtype
        self.path = path
        self.style = style
        self.source_image = source
        self.plate = plate
        self.plate_path = Optional[str]
        if image:
            self.image = image
            self.size_t = image.getSizeT()
            self.size_c = image.getSizeC()
            self.size_z = image.getSizeZ()
            self.size_y = image.getSizeY()
            self.size_x = image.getSizeX()
            self.image_shape = (
                self.size_t,
                self.size_c,
                self.size_z,
                self.size_y,
                self.size_x,
            )

    def set_image(
        self, image: omero.gateway.ImageWrapper, plate_path: Optional[str]
    ) -> None:
        """
        Set the current image information, in case of plate
        MaskSaver.
        :param image: The image
        :param plate_path: The zarr path to the image
        :return: None
        """
        self.size_t = image.getSizeT()
        self.size_c = image.getSizeC()
        self.size_z = image.getSizeZ()
        self.size_y = image.getSizeY()
        self.size_x = image.getSizeX()
        self.image_shape = (
            self.size_t,
            self.size_c,
            self.size_z,
            self.size_y,
            self.size_x,
        )
        if plate_path:
            self.plate_path = plate_path

    def save(self, masks: List[omero.model.Shape], name: str) -> None:
        """
        Save the masks/labels. In case of plate, make sure to set_image first.
        :param masks: The masks
        :param name: The name
        :return: None
        """

        # Figure out whether we can flatten some dimensions
        unique_dims: Dict[str, Set[int]] = {
            "T": {unwrap(mask.theT) for shapes in masks for mask in shapes},
            "C": {unwrap(mask.theC) for shapes in masks for mask in shapes},
            "Z": {unwrap(mask.theZ) for shapes in masks for mask in shapes},
        }
        ignored_dimensions: Set[str] = set()
        print(f"Unique dimensions: {unique_dims}")

        for d in "TCZ":
            if unique_dims[d] == {None}:
                ignored_dimensions.add(d)

        if self.plate:
            filename = f"{self.plate.id}.zarr"
        else:
            filename = f"{self.image.id}.zarr"

        # Verify that we are linking this mask to a real ome-zarr
        source_image = self.source_image
        source_image_link = self.source_image
        if source_image is None:
            # Assume that we're using the output directory
            source_image = filename
            source_image_link = "../.."  # Drop "labels/0"

        if self.plate:
            assert self.plate_path, "Need image path within the plate"
            source_image = f"{source_image}/{self.plate_path}"
            current_path = f"{self.plate_path}/{self.path}"
        else:
            current_path = self.path

        print(f"source_image {source_image}")
        src = parse_url(source_image)
        assert src, "Source image does not exist"
        input_pyramid = Node(src, [])
        assert input_pyramid.load(Multiscales), "No multiscales metadata found"
        input_pyramid_levels = len(input_pyramid.data)

        root = zarr_open(filename)

        if current_path in root.group_keys():
            out_labels = getattr(root, current_path)
        else:
            out_labels = root.require_group(current_path)

        _mask_shape: List[int] = list(self.image_shape)
        for d in ignored_dimensions:
            _mask_shape[DIMENSION_ORDER[d]] = 1
            mask_shape: Tuple[int, ...] = tuple(_mask_shape)
        del _mask_shape
        print(f"Ignoring dimensions {ignored_dimensions}")

        if self.style not in ("labeled", "split"):
            assert False, "6d has been removed"

        # Create and store binary data
        labels, fill_colors, properties = self.masks_to_labels(
            masks, mask_shape, ignored_dimensions, check_overlaps=True,
        )
        scaler = Scaler(max_layer=input_pyramid_levels)
        label_pyramid = scaler.nearest(labels)
        pyramid_grp = out_labels.require_group(name)

        write_multiscale(label_pyramid, pyramid_grp)  # TODO: dtype, chunks, overwite

        # Specify and store metadata
        image_label_colors: List[JSONDict] = []
        label_properties: List[JSONDict] = []
        image_label = {
            "version": "0.1",
            "colors": image_label_colors,
            "properties": label_properties,
            "source": {"image": source_image_link},
        }
        if properties:
            for label_value, props_dict in sorted(properties.items()):
                new_dict: Dict = {"label-value": label_value, **props_dict}
                label_properties.append(new_dict)
        if fill_colors:
            for label_value, rgba_int in sorted(fill_colors.items()):
                image_label_colors.append(
                    {"label-value": label_value, "rgba": int_to_rgba_255(rgba_int)}
                )
        # TODO: move to write method
        pyramid_grp.attrs["image-label"] = image_label

        # Register with labels metadata
        print(f"Created {filename}/{current_path}/{name}")
        attrs = out_labels.attrs.asdict()
        # TODO: could temporarily support "masks" here as well
        if "labels" in attrs:
            if name not in attrs["labels"]:
                attrs["labels"].append(name)
        else:
            attrs["labels"] = [name]
        out_labels.attrs.update(attrs)

    def shape_to_binim_yx(
        self, shape: omero.model.Shape
    ) -> Tuple[np.ndarray, Tuple[int, ...]]:
        if isinstance(shape, MaskI):
            return self._mask_to_binim_yx(shape)
        return self._polygon_to_binim_yx(shape)

    def _mask_to_binim_yx(
        self, mask: omero.model.Shape
    ) -> Tuple[np.ndarray, Tuple[int, ...]]:
        """
        :param mask MaskI: An OMERO mask

        :return: tuple of
                - Binary mask
                - (T, C, Z, Y, X, w, h) tuple of mask settings (T, C, Z may be
                None)

        TODO: Move to https://github.com/ome/omero-rois/
        """

        t = unwrap(mask.theT)
        c = unwrap(mask.theC)
        z = unwrap(mask.theZ)

        x = int(mask.x.val)
        y = int(mask.y.val)
        w = int(mask.width.val)
        h = int(mask.height.val)

        mask_packed = mask.getBytes()
        # convert bytearray into something we can use
        intarray = np.fromstring(mask_packed, dtype=np.uint8)
        binarray = np.unpackbits(intarray).astype(self.dtype)
        # truncate and reshape
        binarray = np.reshape(binarray[: (w * h)], (h, w))

        return binarray, (t, c, z, y, x, h, w)

    def _polygon_to_binim_yx(
        self, polygon: omero.model.Shape
    ) -> Tuple[np.ndarray, Tuple[int, ...]]:

        t = unwrap(polygon.theT)
        c = unwrap(polygon.theC)
        z = unwrap(polygon.theZ)

        # "10,20, 50,150, 200,200, 250,75"
        points = unwrap(polygon.points).strip()
        coords = OME_MODEL_POINT_LIST_RE.findall(points)
        x_coords = np.array([int(round(float(xy[0]))) for xy in coords])
        y_coords = np.array([int(round(float(xy[1]))) for xy in coords])

        # bounding box of polygon
        x = x_coords.min()
        y = y_coords.min()
        w = x_coords.max() - x
        h = y_coords.max() - y

        img = np.zeros((h, w), dtype=self.dtype)

        # coords *within* bounding box
        x_coords = x_coords - x
        y_coords = y_coords - y

        pixels = sk_polygon(y_coords, x_coords, img.shape)
        img[pixels] = 1

        return img, (t, c, z, y, x, h, w)

    def _get_indices(
        self, ignored_dimensions: Set[str], d: str, d_value: int, d_size: int
    ) -> List[int]:
        """
        Figures out which Z/C/T-planes a mask should be copied to
        """
        if d in ignored_dimensions:
            return [0]
        if d_value is not None:
            return [d_value]
        return range(d_size)

    def masks_to_labels(
        self,
        masks: List[omero.model.Mask],
        mask_shape: Tuple[int, ...],
        ignored_dimensions: Set[str] = None,
        check_overlaps: bool = True,
    ) -> Tuple[np.ndarray, Dict[int, str], Dict[int, Dict]]:
        """
        :param masks [MaskI]: Iterable container of OMERO masks
        :param mask_shape 5-tuple: the image dimensions (T, C, Z, Y, X), taking
            into account `ignored_dimensions`

        :param ignored_dimensions set(char): Ignore these dimensions and set
            size to 1

        :param check_overlaps bool: Whether to check for overlapping masks or
            not

        :return: Label image with size `mask_shape` as well as color metadata
            and dict of other properties.


        TODO: Move to https://github.com/ome/omero-rois/
        """

        # FIXME: hard-coded dimensions
        assert len(mask_shape) > 3
        size_t: int = mask_shape[0]
        size_c: int = mask_shape[1]
        size_z: int = mask_shape[2]
        ignored_dimensions = ignored_dimensions or set()

        labels = np.zeros(mask_shape, np.int64)

        for d in "TCZYX":
            if d in ignored_dimensions:
                assert (
                    labels.shape[DIMENSION_ORDER[d]] == 1
                ), f"Ignored dimension {d} should be size 1"
            assert (
                labels.shape == mask_shape
            ), f"Invalid label shape: {labels.shape}, expected {mask_shape}"

        fillColors: Dict[int, str] = {}
        properties: Dict[int, Dict] = {}

        for count, shapes in enumerate(masks):
<<<<<<< HEAD
            # All shapes same color for each ROI
            for shape in shapes:
                # Unused metadata: the{ZTC}, x, y, width, height, textValue
                if shape.fillColor:
                    fillColors[count + 1] = unwrap(shape.fillColor)
                binim_yx, (t, c, z, y, x, h, w) = self.shape_to_binim_yx(shape)
=======
            for mask in shapes:
                # Using ROI ID allows stitching label from multiple images
                # into a Plate and not creating duplicates from different iamges.
                # All shapes will be the same value (color) for each ROI
                mask_value = mask.roi.id.val
                properties[mask_value] = {
                    "omero:shapeId": mask.id.val,
                    "omero:roiId": mask.roi.id.val,
                }
                if mask.textValue:
                    properties[mask_value]["omero:text"] = unwrap(mask.textValue)
                if mask.fillColor:
                    fillColors[mask_value] = unwrap(mask.fillColor)
                binim_yx, (t, c, z, y, x, h, w) = self._mask_to_binim_yx(mask)
>>>>>>> cd3b7e42
                for i_t in self._get_indices(ignored_dimensions, "T", t, size_t):
                    for i_c in self._get_indices(ignored_dimensions, "C", c, size_c):
                        for i_z in self._get_indices(
                            ignored_dimensions, "Z", z, size_z
                        ):
                            if check_overlaps and np.any(
                                np.logical_and(
                                    labels[
                                        i_t, i_c, i_z, y : (y + h), x : (x + w)
                                    ].astype(np.bool),
                                    binim_yx,
                                )
                            ):
                                raise Exception(
                                    f"Mask {mask_value} overlaps with existing labels"
                                )
                            # ADD to the array, so zeros in our binarray don't
                            # wipe out previous masks
                            labels[i_t, i_c, i_z, y : (y + h), x : (x + w)] += (
                                binim_yx * mask_value
                            )

        return labels, fillColors, properties<|MERGE_RESOLUTION|>--- conflicted
+++ resolved
@@ -464,29 +464,20 @@
         properties: Dict[int, Dict] = {}
 
         for count, shapes in enumerate(masks):
-<<<<<<< HEAD
-            # All shapes same color for each ROI
             for shape in shapes:
-                # Unused metadata: the{ZTC}, x, y, width, height, textValue
-                if shape.fillColor:
-                    fillColors[count + 1] = unwrap(shape.fillColor)
-                binim_yx, (t, c, z, y, x, h, w) = self.shape_to_binim_yx(shape)
-=======
-            for mask in shapes:
                 # Using ROI ID allows stitching label from multiple images
                 # into a Plate and not creating duplicates from different iamges.
                 # All shapes will be the same value (color) for each ROI
-                mask_value = mask.roi.id.val
-                properties[mask_value] = {
-                    "omero:shapeId": mask.id.val,
-                    "omero:roiId": mask.roi.id.val,
+                shape_value = shape.roi.id.val
+                properties[shape_value] = {
+                    "omero:shapeId": shape.id.val,
+                    "omero:roiId": shape.roi.id.val,
                 }
-                if mask.textValue:
-                    properties[mask_value]["omero:text"] = unwrap(mask.textValue)
-                if mask.fillColor:
-                    fillColors[mask_value] = unwrap(mask.fillColor)
-                binim_yx, (t, c, z, y, x, h, w) = self._mask_to_binim_yx(mask)
->>>>>>> cd3b7e42
+                if shape.textValue:
+                    properties[shape_value]["omero:text"] = unwrap(shape.textValue)
+                if shape.fillColor:
+                    fillColors[shape_value] = unwrap(shape.fillColor)
+                binim_yx, (t, c, z, y, x, h, w) = self.shape_to_binim_yx(shape)
                 for i_t in self._get_indices(ignored_dimensions, "T", t, size_t):
                     for i_c in self._get_indices(ignored_dimensions, "C", c, size_c):
                         for i_z in self._get_indices(
@@ -501,12 +492,12 @@
                                 )
                             ):
                                 raise Exception(
-                                    f"Mask {mask_value} overlaps with existing labels"
+                                    f"Mask {shape_value} overlaps with existing labels"
                                 )
                             # ADD to the array, so zeros in our binarray don't
-                            # wipe out previous masks
+                            # wipe out previous shapes
                             labels[i_t, i_c, i_z, y : (y + h), x : (x + w)] += (
-                                binim_yx * mask_value
+                                binim_yx * shape_value
                             )
 
         return labels, fillColors, properties